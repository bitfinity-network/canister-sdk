--- conflicted
+++ resolved
@@ -10,12 +10,7 @@
 hex = "0.4"
 ic-cdk = "0.5"
 candid = "0.7"
-<<<<<<< HEAD
-ic-cdk = "0.5.1"
-ic-kit = { git = "https://github.com/infinity-swap/ic-kit" }
-=======
 ic-kit = { git = "https://github.com/infinity-swap/ic-kit", tag = "v0.4.5" }
->>>>>>> 3225780c
 num-traits = "0.2"
 serde = "1.0"
 serde_json = "1.0"
