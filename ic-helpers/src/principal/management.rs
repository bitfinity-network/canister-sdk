--- conflicted
+++ resolved
@@ -105,77 +105,41 @@
 }
 
 pub trait ManagementPrincipalExt: Sealed {
-<<<<<<< HEAD
     fn accept_cycles() -> u128;
-    async fn create(settings: Option<CanisterSettings>, cycles: u128) -> CallResult<Principal>;
-    async fn provisional_create_with_cycles(
-        amount: u64,
-        settings: Option<CanisterSettings>,
-    ) -> CallResult<Principal>;
-    async fn get_ecdsa_pubkey(
-        canister_id: Option<Principal>,
-        derivation_path: Vec<Vec<u8>>,
-    ) -> CallResult<Pubkey>;
-    async fn sign_with_ecdsa(
-        hash: &[u8; 32],
-        derivation_path: Vec<Vec<u8>>,
-    ) -> CallResult<SignWithEcdsaResult>;
-    async fn update_settings(&self, settings: CanisterSettings) -> CallResult<()>;
-    async fn install_code<T: ArgumentEncoder + Send>(
-=======
-    fn accept_cycles() -> u64;
     fn create(
         settings: Option<CanisterSettings>,
-        cycles: u64,
-    ) -> impl Future<Output = Result<Principal, (RejectionCode, String)>> + Send;
+        cycles: u128,
+    ) -> impl Future<Output = CallResult<Principal>> + Send;
     fn provisional_create_with_cycles(
         amount: u64,
         settings: Option<CanisterSettings>,
-    ) -> impl Future<Output = Result<Principal, (RejectionCode, String)>> + Send;
+    ) -> impl Future<Output = CallResult<Principal>> + Send;
     fn get_ecdsa_pubkey(
         canister_id: Option<Principal>,
         derivation_path: Vec<Vec<u8>>,
-    ) -> impl Future<Output = Result<Pubkey, (RejectionCode, String)>> + Send;
+    ) -> impl Future<Output = CallResult<Pubkey>> + Send;
     fn sign_with_ecdsa(
         hash: &[u8; 32],
         derivation_path: Vec<Vec<u8>>,
-    ) -> impl Future<Output = Result<SignWithEcdsaResponse, (RejectionCode, String)>> + Send;
+    ) -> impl Future<Output = CallResult<SignWithEcdsaResult>> + Send;
     fn update_settings(
         &self,
         settings: CanisterSettings,
-    ) -> impl Future<Output = Result<(), (RejectionCode, String)>> + Send;
+    ) -> impl Future<Output = CallResult<()>> + Send;
     fn install_code<T: ArgumentEncoder + Send>(
->>>>>>> a28233d0
         &self,
         mode: InstallCodeMode,
         wasm_module: WasmModule,
         arg: T,
-<<<<<<< HEAD
-    ) -> CallResult<()>;
-    async fn uninstall_code(&self) -> CallResult<()>;
-    async fn start(&self) -> CallResult<()>;
-    async fn stop(&self) -> CallResult<()>;
-    async fn status(&self) -> CallResult<CanisterStatus>;
-    async fn delete(&self) -> CallResult<()>;
-    async fn deposit_cycles(&self) -> CallResult<()>;
-    async fn raw_rand(&self) -> CallResult<Vec<u8>>;
-    async fn provisional_top_up(&self, amount: Nat) -> CallResult<()>;
-=======
-    ) -> impl Future<Output = Result<(), (RejectionCode, String)>> + Send;
-    fn uninstall_code(&self) -> impl Future<Output = Result<(), (RejectionCode, String)>> + Send;
-    fn start(&self) -> impl Future<Output = Result<(), (RejectionCode, String)>> + Send;
-    fn stop(&self) -> impl Future<Output = Result<(), (RejectionCode, String)>> + Send;
-    fn status(
-        &self,
-    ) -> impl Future<Output = Result<CanisterStatus, (RejectionCode, String)>> + Send;
-    fn delete(&self) -> impl Future<Output = Result<(), (RejectionCode, String)>> + Send;
-    fn deposit_cycles(&self) -> impl Future<Output = Result<(), (RejectionCode, String)>> + Send;
-    fn raw_rand(&self) -> impl Future<Output = Result<Vec<u8>, (RejectionCode, String)>> + Send;
-    fn provisional_top_up(
-        &self,
-        amount: Nat,
-    ) -> impl Future<Output = Result<(), (RejectionCode, String)>> + Send;
->>>>>>> a28233d0
+    ) -> impl Future<Output = CallResult<()>> + Send;
+    fn uninstall_code(&self) -> impl Future<Output = CallResult<()>> + Send;
+    fn start(&self) -> impl Future<Output = CallResult<()>> + Send;
+    fn stop(&self) -> impl Future<Output = CallResult<()>> + Send;
+    fn status(&self) -> impl Future<Output = CallResult<CanisterStatus>> + Send;
+    fn delete(&self) -> impl Future<Output = CallResult<()>> + Send;
+    fn deposit_cycles(&self) -> impl Future<Output = CallResult<()>> + Send;
+    fn raw_rand(&self) -> impl Future<Output = CallResult<Vec<u8>>> + Send;
+    fn provisional_top_up(&self, amount: Nat) -> impl Future<Output = CallResult<()>> + Send;
 }
 
 impl ManagementPrincipalExt for Principal {
