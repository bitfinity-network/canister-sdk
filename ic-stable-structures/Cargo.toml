--- conflicted
+++ resolved
@@ -4,12 +4,8 @@
 edition.workspace = true
 
 [dependencies]
-<<<<<<< HEAD
-ic-exports = { path = "../ic-exports"}
+dfinity-stable-structures = { workspace = true }
 memmap2 = { workspace = true, optional = true }
-=======
-dfinity-stable-structures = { workspace = true }
->>>>>>> ae735933
 mini-moka = { workspace = true }
 thiserror = { workspace = true }
 
