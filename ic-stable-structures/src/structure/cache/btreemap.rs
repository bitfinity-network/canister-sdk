use std::{cell::RefCell, hash::Hash};

<<<<<<< HEAD
use crate::structure::*;
use ic_exports::stable_structures::{BoundedStorable, Memory};
=======
use crate::{structure::*, Memory};
use dfinity_stable_structures::{memory_manager::MemoryId, BoundedStorable};
>>>>>>> ae735933
use mini_moka::unsync::{Cache, CacheBuilder};

/// A LRU Cache for StableBTreeMap
pub struct CachedStableBTreeMap<K, V, M>
where
    K: BoundedStorable + Clone + Hash + Eq + PartialEq + Ord,
    V: BoundedStorable + Clone,
    M: Memory,
{
    inner: StableBTreeMap<K, V, M>,
    cache: RefCell<Cache<K, V>>,
}

impl<K, V, M> CachedStableBTreeMap<K, V, M>
where
    K: BoundedStorable + Clone + Hash + Eq + PartialEq + Ord,
    V: BoundedStorable + Clone,
    M: Memory,
{
    /// Create new instance of the CachedUnboundedMap with a fixed number of max cached elements.
    pub fn new(memory: M, max_cache_items: u64) -> Self {
        Self::with_map(StableBTreeMap::new(memory), max_cache_items)
    }

    /// Create new instance of the CachedUnboundedMap with a fixed number of max cached elements.
    pub fn with_map(inner: StableBTreeMap<K, V, M>, max_cache_items: u64) -> Self {
        Self {
            inner,
            cache: RefCell::new(
                CacheBuilder::default()
                    .max_capacity(max_cache_items)
                    .build(),
            ),
        }
    }
}

impl<K, V, M> BTreeMapStructure<K, V> for CachedStableBTreeMap<K, V, M>
where
    K: BoundedStorable + Clone + Hash + Eq + PartialEq + Ord,
    V: BoundedStorable + Clone,
    M: Memory,
{
    fn get(&self, key: &K) -> Option<V> {
        let mut cache = self.cache.borrow_mut();
        match cache.get(key) {
            Some(value) => Some(value.clone()),
            None => {
                let value = self.inner.get(key)?;
                cache.insert(key.clone(), value.clone());
                Some(value)
            }
        }
    }

    fn insert(&mut self, key: K, value: V) -> Option<V> {
        match self.inner.insert(key.clone(), value) {
            Some(old_value) => {
                self.cache.borrow_mut().invalidate(&key);
                Some(old_value)
            }
            None => None,
        }
    }

    fn remove(&mut self, key: &K) -> Option<V> {
        match self.inner.remove(key) {
            Some(old_value) => {
                self.cache.borrow_mut().invalidate(key);
                Some(old_value)
            }
            None => None,
        }
    }

    fn len(&self) -> u64 {
        self.inner.len()
    }

    fn is_empty(&self) -> bool {
        self.inner.is_empty()
    }

    fn clear(&mut self) {
        self.cache.borrow_mut().invalidate_all();
        self.inner.clear()
    }
}

impl<K, V, M> IterableSortedMapStructure<K, V> for CachedStableBTreeMap<K, V, M>
where
    K: BoundedStorable + Clone + Hash + Eq + PartialEq + Ord,
    V: BoundedStorable + Clone,
    M: Memory,
{
<<<<<<< HEAD
    type Iterator<'a> = ic_exports::stable_structures::btreemap::Iter<'a, K, V, M> where Self: 'a;
=======
    type Iterator<'a> = dfinity_stable_structures::btreemap::Iter<'a, K, V, Memory> where Self: 'a;
>>>>>>> ae735933

    fn iter(&self) -> Self::Iterator<'_> {
        self.inner.iter()
    }

    fn range(&self, key_range: impl RangeBounds<K>) -> Self::Iterator<'_> {
        self.inner.range(key_range)
    }

    fn iter_upper_bound(&self, bound: &K) -> Self::Iterator<'_> {
        self.inner.iter_upper_bound(bound)
    }
}

#[cfg(test)]
mod tests {

    use ic_exports::stable_structures::VectorMemory;

    use crate::test_utils::Array;

    use super::*;
<<<<<<< HEAD
=======
    use dfinity_stable_structures::memory_manager::MemoryId;
>>>>>>> ae735933

    #[test]
    fn should_get_and_insert() {
        let cache_items = 2;
        let mut map =
            CachedStableBTreeMap::<u32, Array<2>, _>::new(VectorMemory::default(), cache_items);

        assert_eq!(None, map.get(&1));
        assert_eq!(None, map.get(&2));
        assert_eq!(None, map.get(&3));
        assert_eq!(None, map.get(&4));

        assert_eq!(None, map.insert(1, Array([1u8, 1])));
        assert_eq!(None, map.insert(2, Array([2u8, 1])));
        assert_eq!(None, map.insert(3, Array([3u8, 1])));
        assert_eq!(3, map.len());

        assert_eq!(Some(Array([1u8, 1])), map.get(&1));

        assert_eq!(Some(Array([2u8, 1])), map.get(&2));

        assert_eq!(Some(Array([3u8, 1])), map.get(&3));

        assert_eq!(None, map.get(&4));

        assert_eq!(Some(Array([1u8, 1])), map.insert(1, Array([1u8, 10])));
        assert_eq!(Some(Array([2u8, 1])), map.insert(2, Array([2u8, 10])));
        assert_eq!(3, map.len());

        assert_eq!(Some(Array([2u8, 10])), map.get(&2));

        assert_eq!(Some(Array([1u8, 10])), map.get(&1));

        assert_eq!(Some(Array([3u8, 1])), map.get(&3));

        assert_eq!(None, map.get(&4));

        assert_eq!(Some(Array([1u8, 10])), map.remove(&1));
        assert_eq!(None, map.remove(&1));

        assert_eq!(None, map.get(&1));

        assert_eq!(Some(Array([2u8, 10])), map.remove(&2));
        assert_eq!(None, map.remove(&2));

        assert_eq!(None, map.get(&2));

        assert_eq!(None, map.get(&2));
        assert_eq!(Some(Array([3u8, 1])), map.get(&3));
        assert_eq!(None, map.get(&4));
    }

    #[test]
    fn should_clear() {
        let cache_items = 2;
        let mut map =
            CachedStableBTreeMap::<u32, Array<2>, _>::new(VectorMemory::default(), cache_items);

        assert_eq!(None, map.insert(1, Array([1u8, 1])));
        assert_eq!(None, map.insert(2, Array([2u8, 1])));
        assert_eq!(None, map.insert(3, Array([3u8, 1])));

        assert_eq!(Some(Array([1u8, 1])), map.get(&1));
        assert_eq!(Some(Array([2u8, 1])), map.get(&2));

        map.clear();

        assert_eq!(0, map.len());

        assert_eq!(None, map.get(&1));
        assert_eq!(None, map.get(&2));
    }

    #[test]
    fn should_replace_old_value() {
        let cache_items = 2;
        let mut map =
            CachedStableBTreeMap::<u32, Array<2>, _>::new(VectorMemory::default(), cache_items);

        assert_eq!(None, map.insert(1, Array([1u8, 1])));
        assert_eq!(None, map.insert(2, Array([2u8, 1])));
        assert_eq!(None, map.insert(3, Array([3u8, 1])));
        assert_eq!(3, map.len());

        assert_eq!(Some(Array([1u8, 1])), map.get(&1));
        assert_eq!(Some(Array([2u8, 1])), map.get(&2));

        assert_eq!(Some(Array([1u8, 1])), map.insert(1, Array([1u8, 10])));
        assert_eq!(Some(Array([3u8, 1])), map.insert(3, Array([3u8, 10])));

        assert_eq!(Some(Array([1u8, 10])), map.get(&1));
        assert_eq!(Some(Array([2u8, 1])), map.get(&2));
        assert_eq!(Some(Array([3u8, 10])), map.get(&3));
    }

    #[test]
    fn should_iterate() {
        let cache_items = 2;
        let mut map =
            CachedStableBTreeMap::<u32, Array<2>, _>::new(VectorMemory::default(), cache_items);

        assert_eq!(None, map.insert(1, Array([1u8, 1])));
        assert_eq!(None, map.insert(2, Array([2u8, 1])));
        assert_eq!(None, map.insert(3, Array([3u8, 1])));

        let mut iter = map.iter();
        assert_eq!(iter.next(), Some((1, Array([1u8, 1]))));
        assert_eq!(iter.next(), Some((2, Array([2u8, 1]))));
        assert_eq!(iter.next(), Some((3, Array([3u8, 1]))));
        assert_eq!(iter.next(), None);
    }

    #[test]
    fn should_iterate_over_range() {
        let cache_items = 2;
        let mut map =
            CachedStableBTreeMap::<u32, Array<2>, _>::new(VectorMemory::default(), cache_items);

        assert_eq!(None, map.insert(1, Array([1u8, 1])));
        assert_eq!(None, map.insert(2, Array([2u8, 1])));
        assert_eq!(None, map.insert(3, Array([3u8, 1])));

        let mut iter = map.range(2..5);
        assert_eq!(iter.next(), Some((2, Array([2u8, 1]))));
        assert_eq!(iter.next(), Some((3, Array([3u8, 1]))));
        assert_eq!(iter.next(), None);
    }

    #[test]
    fn should_iterate_upper_bound() {
        let cache_items = 2;
        let mut map =
            CachedStableBTreeMap::<u32, Array<2>, _>::new(VectorMemory::default(), cache_items);

        assert_eq!(None, map.insert(1, Array([1u8, 1])));
        assert_eq!(None, map.insert(2, Array([2u8, 1])));
        assert_eq!(None, map.insert(3, Array([3u8, 1])));

        let mut iter = map.iter_upper_bound(&3);
        assert_eq!(iter.next(), Some((2, Array([2u8, 1]))));
        assert_eq!(iter.next(), Some((3, Array([3u8, 1]))));
        assert_eq!(iter.next(), None);
    }
}<|MERGE_RESOLUTION|>--- conflicted
+++ resolved
@@ -1,12 +1,7 @@
 use std::{cell::RefCell, hash::Hash};
 
-<<<<<<< HEAD
 use crate::structure::*;
-use ic_exports::stable_structures::{BoundedStorable, Memory};
-=======
-use crate::{structure::*, Memory};
-use dfinity_stable_structures::{memory_manager::MemoryId, BoundedStorable};
->>>>>>> ae735933
+use dfinity_stable_structures::{BoundedStorable, Memory};
 use mini_moka::unsync::{Cache, CacheBuilder};
 
 /// A LRU Cache for StableBTreeMap
@@ -102,11 +97,7 @@
     V: BoundedStorable + Clone,
     M: Memory,
 {
-<<<<<<< HEAD
-    type Iterator<'a> = ic_exports::stable_structures::btreemap::Iter<'a, K, V, M> where Self: 'a;
-=======
-    type Iterator<'a> = dfinity_stable_structures::btreemap::Iter<'a, K, V, Memory> where Self: 'a;
->>>>>>> ae735933
+    type Iterator<'a> = dfinity_stable_structures::btreemap::Iter<'a, K, V, M> where Self: 'a;
 
     fn iter(&self) -> Self::Iterator<'_> {
         self.inner.iter()
@@ -129,10 +120,6 @@
     use crate::test_utils::Array;
 
     use super::*;
-<<<<<<< HEAD
-=======
-    use dfinity_stable_structures::memory_manager::MemoryId;
->>>>>>> ae735933
 
     #[test]
     fn should_get_and_insert() {
