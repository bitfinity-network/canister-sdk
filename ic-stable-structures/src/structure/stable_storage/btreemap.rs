use std::ops::RangeBounds;

<<<<<<< HEAD
use ic_exports::stable_structures::{btreemap, BoundedStorable, Memory};
=======
use dfinity_stable_structures::memory_manager::MemoryId;
use dfinity_stable_structures::{btreemap, BoundedStorable};
>>>>>>> ae735933

use crate::structure::BTreeMapStructure;
use crate::IterableSortedMapStructure;

/// Stores key-value data in stable memory.
pub struct StableBTreeMap<K, V, M: Memory>(btreemap::BTreeMap<K, V, M>)
where
    K: BoundedStorable + Ord + Clone,
    V: BoundedStorable;

impl<K, V, M> StableBTreeMap<K, V, M>
where
    K: BoundedStorable + Ord + Clone,
    V: BoundedStorable,
    M: Memory,
{
    /// Create new instance of key-value storage.
    pub fn new(memory: M) -> Self {
        Self(btreemap::BTreeMap::init(memory))
    }

    /// Iterate over all currently stored key-value pairs.
    pub fn iter(&self) -> btreemap::Iter<'_, K, V, M> {
        self.0.iter()
    }
}

impl<K, V, M> BTreeMapStructure<K, V> for StableBTreeMap<K, V, M>
where
    K: BoundedStorable + Ord + Clone,
    V: BoundedStorable,
    M: Memory,
{
    fn get(&self, key: &K) -> Option<V> {
        self.0.get(key)
    }

    fn insert(&mut self, key: K, value: V) -> Option<V> {
        self.0.insert(key, value)
    }

    fn remove(&mut self, key: &K) -> Option<V> {
        self.0.remove(key)
    }

    fn len(&self) -> u64 {
        self.0.len()
    }

    fn is_empty(&self) -> bool {
        self.0.is_empty()
    }

    fn clear(&mut self) {
        let inner = &mut self.0;

        let keys: Vec<_> = inner.iter().map(|(k, _)| k).collect();
        for key in keys {
            inner.remove(&key);
        }
    }
}

impl<K, V, M> IterableSortedMapStructure<K, V> for StableBTreeMap<K, V, M>
where
    K: BoundedStorable + Ord + Clone,
    V: BoundedStorable,
    M: Memory,
{
    type Iterator<'a> = btreemap::Iter<'a, K, V, M> where Self: 'a;

    fn iter(&self) -> Self::Iterator<'_> {
        self.0.iter()
    }

    fn range(&self, key_range: impl RangeBounds<K>) -> Self::Iterator<'_> {
        self.0.range(key_range)
    }

    fn iter_upper_bound(&self, bound: &K) -> Self::Iterator<'_> {
        self.0.iter_upper_bound(bound)
    }
}

#[cfg(test)]
mod tests {

    use ic_exports::stable_structures::VectorMemory;

    use super::*;
<<<<<<< HEAD
=======
    use dfinity_stable_structures::memory_manager::MemoryId;
>>>>>>> ae735933

    #[test]
    fn btreemap_works() {
        let mut map = StableBTreeMap::new(VectorMemory::default());
        assert!(map.is_empty());

        map.insert(0u32, 42u32);
        map.insert(10, 100);
        assert_eq!(map.get(&0), Some(42));
        assert_eq!(map.get(&10), Some(100));

        let mut iter = map.iter();
        assert_eq!(iter.next(), Some((0, 42)));
        assert_eq!(iter.next(), Some((10, 100)));
        assert_eq!(iter.next(), None);

        let mut iter = map.range(1..11);
        assert_eq!(iter.next(), Some((10, 100)));
        assert_eq!(iter.next(), None);

        let mut iter = map.iter_upper_bound(&5);
        assert_eq!(iter.next(), Some((0, 42)));

        assert_eq!(map.remove(&10), Some(100));

        assert_eq!(map.len(), 1);
    }
}<|MERGE_RESOLUTION|>--- conflicted
+++ resolved
@@ -1,11 +1,6 @@
 use std::ops::RangeBounds;
 
-<<<<<<< HEAD
-use ic_exports::stable_structures::{btreemap, BoundedStorable, Memory};
-=======
-use dfinity_stable_structures::memory_manager::MemoryId;
-use dfinity_stable_structures::{btreemap, BoundedStorable};
->>>>>>> ae735933
+use dfinity_stable_structures::{btreemap, BoundedStorable, Memory};
 
 use crate::structure::BTreeMapStructure;
 use crate::IterableSortedMapStructure;
@@ -96,10 +91,6 @@
     use ic_exports::stable_structures::VectorMemory;
 
     use super::*;
-<<<<<<< HEAD
-=======
-    use dfinity_stable_structures::memory_manager::MemoryId;
->>>>>>> ae735933
 
     #[test]
     fn btreemap_works() {
