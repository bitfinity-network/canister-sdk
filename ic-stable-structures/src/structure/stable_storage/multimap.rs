--- conflicted
+++ resolved
@@ -1,13 +1,7 @@
 use std::borrow::Cow;
 use std::marker::PhantomData;
 
-<<<<<<< HEAD
-use ic_exports::stable_structures::{btreemap, BoundedStorable, Memory, StableBTreeMap, Storable};
-=======
-use dfinity_stable_structures::{
-    btreemap, memory_manager::MemoryId, BoundedStorable, StableBTreeMap, Storable,
-};
->>>>>>> ae735933
+use dfinity_stable_structures::{btreemap, BoundedStorable, Memory, StableBTreeMap, Storable};
 
 use crate::structure::MultimapStructure;
 
@@ -420,11 +414,7 @@
 
     use super::*;
     use crate::test_utils::Array;
-<<<<<<< HEAD
-    use ic_exports::stable_structures::VectorMemory;
-=======
     use dfinity_stable_structures::memory_manager::MemoryId;
->>>>>>> ae735933
 
     fn make_map() -> StableMultimap<Array<2>, Array<3>, Array<6>, VectorMemory> {
         let mut mm = StableMultimap::new(VectorMemory::default());
