use std::borrow::Cow;
use std::iter::Peekable;
use std::marker::PhantomData;
use std::mem;

<<<<<<< HEAD
use ic_exports::stable_structures::{btreemap, BoundedStorable, Memory, StableBTreeMap, Storable};
=======
use dfinity_stable_structures::{
    btreemap, memory_manager::MemoryId, BoundedStorable, StableBTreeMap, Storable,
};
>>>>>>> ae735933

use crate::{structure::UnboundedMapStructure, SlicedStorable};

type ChunkIndex = u16;
const CHUNK_INDEX_LEN: usize = mem::size_of::<ChunkIndex>();

/// Map that allows to store values with arbitrary size in stable memory.
///
/// Current implementation stores values in chunks with fixed size.
/// Size of chunk should be set using the [`SlicedStorable`] trait.
pub struct StableUnboundedMap<K, V, M>
where
    K: BoundedStorable,
    V: SlicedStorable,
    M: Memory,
{
    inner: StableBTreeMap<Key<K>, Chunk<V>, M>,
    items_count: u64,
}

impl<K, V, M> StableUnboundedMap<K, V, M>
where
    K: BoundedStorable,
    V: SlicedStorable,
    M: Memory,
{
    /// Create new instance of the map.
    ///
    /// If the `memory` contains data of the map, the map reads it, and the instance
    /// will contain the data from the `memory`.
    pub fn new(memory: M) -> Self {
        Self {
            inner: StableBTreeMap::init(memory),
            items_count: 0,
        }
    }

    fn insert_data(&mut self, key: &mut Key<K>, value: &V) {
        let value_bytes = value.to_bytes();
        let chunks = value_bytes.chunks(V::CHUNK_SIZE as _);

        for chunk in chunks {
            let chunk = Chunk::new(chunk.to_vec());
            self.inner.insert(key.clone(), chunk);
            key.increase_chunk_index();
        }

        self.items_count += 1;
    }

    /// Iterator for all stored key-value pairs.
    pub fn iter(&self) -> StableUnboundedIter<'_, K, V, M> {
        StableUnboundedIter(self.inner.iter().peekable())
    }

    /// Returns an iterator pointing to the first element below the given bound.
    /// Returns an empty iterator if there are no keys below the given bound.
    pub fn iter_upper_bound(&self, bound: &K) -> StableUnboundedIter<'_, K, V, M> {
        let mut iter = self.inner.iter_upper_bound(&Key::new(bound));
        match iter.next() {
            Some((mut key, _)) => {
                key.set_chunk_index(1);
                StableUnboundedIter(self.inner.iter_upper_bound(&key).peekable())
            }
            None => {
                // Note: here we rely on the fact that the `StableBtreeMap::Iterator` implementation
                // allows calling next after `None` value is returned. Unfortunately `null` method
                // has insufficient visibility and `Clone` isn't implemented by the iterator type.
                // That's why we have this efficient implementation and cover this case in unit test.
                StableUnboundedIter(iter.peekable())
            }
        }
    }
}

impl<K, V, M> UnboundedMapStructure<K, V> for StableUnboundedMap<K, V, M>
where
    K: BoundedStorable,
    V: SlicedStorable,
    M: Memory,
{
    fn get(&self, key: &K) -> Option<V> {
        let first_chunk_key = Key::new(key);
        let max_chunk_key = first_chunk_key.clone().with_max_chunk_index();
        let mut value_data = Vec::new();
        let mut item_present = false;

        for (_, chunk) in self.inner.range(first_chunk_key..=max_chunk_key) {
            value_data.extend_from_slice(&chunk.to_bytes());
            item_present = true;
        }

        if !item_present {
            return None;
        }

        Some(V::from_bytes(value_data.into()))
    }

    fn insert(&mut self, key: &K, value: &V) -> Option<V> {
        // remove old data before insert new();
        let previous_value = self.remove(key);

        self.insert_data(&mut Key::new(key), value);

        previous_value
    }

    fn remove(&mut self, key: &K) -> Option<V> {
        let first_chunk_key = Key::new(key);
        let max_chunk_key = first_chunk_key.clone().with_max_chunk_index();
        let keys: Vec<Key<K>> = self
            .inner
            .range(first_chunk_key..=max_chunk_key)
            .map(|(k, _)| k)
            .collect();

        if keys.is_empty() {
            return None;
        }

        let mut value_bytes = Vec::new();
        for key in &keys {
            // We have got keys from the map, so they are present.
            // If something goes wrong, panic will help to avoid partly-removed items.
            let chunk = self.inner.remove(key).expect("the key present");
            value_bytes.extend_from_slice(chunk.data());
        }

        self.items_count -= 1;

        Some(V::from_bytes(value_bytes.into()))
    }

    fn len(&self) -> u64 {
        self.items_count
    }

    fn is_empty(&self) -> bool {
        self.items_count == 0
    }

    fn clear(&mut self) {
        let keys: Vec<_> = self.inner.iter().map(|(k, _)| k).collect();
        for key in keys {
            self.inner.remove(&key);
        }
        self.items_count = 0;
    }
}

/// Wrapper for the key.
///
/// # Memory layout
/// ```ignore
/// |-- size_prefix --|-- key_bytes --|-- chunk_index --|
/// ```
///
/// where:
/// - `size_prefix` is a len of `key_bytes`. Length of `size_prefix` depends on `K::max_size()`
/// and calculated in `Key::size_prefix_len()`.
/// - `key_bytes` is a result of the `<K as Storable>::to_bytes(key)` call. Length limited by the
/// `<K as BoundedStorable>::max_size()`.
/// - `chunk_index` is an index of chunk associated with a key instance. If inserted value split to `N`
/// chunks, then they stored as several entries. Each entry has unique key, with difference only in `chunk_index`.
/// In `get()` operation the value constructing from it's chunks. The `chunk_index` takes [`CHUNK_INDEX_LEN`] bytes.
struct Key<K: BoundedStorable> {
    data: Vec<u8>,
    _p: PhantomData<K>,
}

impl<K: BoundedStorable> Clone for Key<K> {
    fn clone(&self) -> Self {
        Self {
            data: self.data.clone(),
            _p: PhantomData,
        }
    }
}

impl<K: BoundedStorable> PartialEq for Key<K> {
    fn eq(&self, other: &Self) -> bool {
        self.data == other.data
    }
}

impl<K: BoundedStorable> Eq for Key<K> {}

impl<K: BoundedStorable> PartialOrd for Key<K> {
    fn partial_cmp(&self, other: &Self) -> Option<std::cmp::Ordering> {
        self.data.partial_cmp(&other.data)
    }
}

impl<K: BoundedStorable> Ord for Key<K> {
    fn cmp(&self, other: &Self) -> std::cmp::Ordering {
        self.data.cmp(&other.data)
    }
}

impl<K: BoundedStorable> Key<K> {
    /// Crate a new key.
    ///
    /// # Preconditions:
    ///   - `key.to_bytes().len() <= K::MAX_SIZE`
    pub fn new(key: &K) -> Self {
        let key_bytes = key.to_bytes();
        assert!(key_bytes.len() <= K::MAX_SIZE as usize);

        let size_prefix_len = Self::size_prefix_len();
        let full_len = size_prefix_len + key_bytes.len() + CHUNK_INDEX_LEN;
        let mut data = Vec::with_capacity(full_len);
        data.extend_from_slice(&key_bytes.len().to_le_bytes()[..size_prefix_len]);
        data.extend_from_slice(&key_bytes);
        data.extend_from_slice(&[0u8; CHUNK_INDEX_LEN]);

        Self {
            data,
            _p: PhantomData,
        }
    }

    pub fn with_max_chunk_index(mut self) -> Self {
        let data_len = self.data.len();

        // last `CHUNK_INDEX_LEN` bytes is chunk index
        let chunk_index_bytes = &mut self.data[(data_len - CHUNK_INDEX_LEN)..];
        let chunk_index_arr = [u8::MAX; CHUNK_INDEX_LEN];

        chunk_index_bytes.copy_from_slice(&chunk_index_arr);
        self
    }

    pub fn increase_chunk_index(&mut self) {
        let data_len = self.data.len();

        // last `CHUNK_INDEX_LEN` bytes is chunk index
        let chunk_index_bytes = &mut self.data[(data_len - CHUNK_INDEX_LEN)..];

        let chunk_index_arr = chunk_index_bytes
            .try_into()
            .expect("the slice is always CHUNK_INDEX_LEN length");

        // store chunk index in big-endian format to preserve order of chunks in BTreeMap
        let chunk_index = ChunkIndex::from_be_bytes(chunk_index_arr);

        chunk_index_bytes.copy_from_slice(&(chunk_index + 1).to_be_bytes())
    }

    pub fn set_chunk_index(&mut self, chunk_index: u16) {
        let data_len = self.data.len();
        let chunk_index_bytes = &mut self.data[(data_len - CHUNK_INDEX_LEN)..];
        chunk_index_bytes.copy_from_slice(&chunk_index.to_be_bytes())
    }

    /// Prefix of key data, which is same for all chunks of the same value.
    pub fn prefix(&self) -> &[u8] {
        &self.data[..self.data.len() - CHUNK_INDEX_LEN]
    }

    /// Bytes of key `key: K`.
    /// Result of the `<K as Storable>::to_bytes(key)` call.
    pub fn key_data(&self) -> &[u8] {
        &self.data[Self::size_prefix_len()..self.data.len() - CHUNK_INDEX_LEN]
    }

    const fn size_prefix_len() -> usize {
        const U8_MAX: u32 = u8::MAX as u32;
        const U8_END: u32 = U8_MAX + 1;
        const U16_MAX: u32 = u16::MAX as u32;

        match K::MAX_SIZE {
            0..=U8_MAX => 1,
            U8_END..=U16_MAX => 2,
            _ => 4,
        }
    }
}

impl<K: BoundedStorable> Storable for Key<K> {
    fn to_bytes(&self) -> std::borrow::Cow<'_, [u8]> {
        (&self.data).into()
    }

    fn from_bytes(bytes: Cow<'_, [u8]>) -> Self {
        Self {
            data: bytes.to_vec(),
            _p: PhantomData,
        }
    }
}

impl<K: BoundedStorable> BoundedStorable for Key<K> {
    const MAX_SIZE: u32 = Self::size_prefix_len() as u32 + K::MAX_SIZE + CHUNK_INDEX_LEN as u32;
    const IS_FIXED_SIZE: bool = K::IS_FIXED_SIZE;
}

/// Wrapper for value chunks stored in inner [`StableBTreeMap`].
struct Chunk<V: SlicedStorable> {
    chunk: Vec<u8>,
    _p: PhantomData<V>,
}

impl<V: SlicedStorable> Chunk<V> {
    fn new(chunk: Vec<u8>) -> Self {
        Self {
            chunk,
            _p: PhantomData,
        }
    }

    fn data(&self) -> &[u8] {
        self.chunk.as_ref()
    }

    fn into_data(self) -> Vec<u8> {
        self.chunk
    }
}

impl<V: SlicedStorable> Storable for Chunk<V> {
    fn to_bytes(&self) -> std::borrow::Cow<'_, [u8]> {
        (&self.chunk).into()
    }

    fn from_bytes(bytes: Cow<'_, [u8]>) -> Self {
        Self {
            chunk: bytes.to_vec(),
            _p: PhantomData,
        }
    }
}

impl<V: SlicedStorable> BoundedStorable for Chunk<V> {
    const MAX_SIZE: u32 = V::CHUNK_SIZE as _;
    const IS_FIXED_SIZE: bool = false;
}

/// Iterator over values in unbounded map.
/// Constructs a value from chunks on each `next()` call.
pub struct StableUnboundedIter<'a, K, V, M>(Peekable<btreemap::Iter<'a, Key<K>, Chunk<V>, M>>)
where
    K: BoundedStorable,
    V: SlicedStorable,
    M: Memory;

impl<'a, K, V, M> Iterator for StableUnboundedIter<'a, K, V, M>
where
    K: BoundedStorable,
    V: SlicedStorable,
    M: Memory,
{
    type Item = (K, V);

    fn next(&mut self) -> Option<Self::Item> {
        let (key, chunk) = self.0.next()?;
        let mut value_data = chunk.into_data();

        while let Some((next_key, _)) = self.0.peek() {
            if next_key.prefix() != key.prefix() {
                break;
            }

            let new_chunk = self.0.next()?.1;
            value_data.extend_from_slice(new_chunk.data());
        }

        Some((
            K::from_bytes(key.key_data().into()),
            V::from_bytes(value_data.into()),
        ))
    }
}

#[cfg(test)]
mod tests {
    use std::collections::HashMap;

<<<<<<< HEAD
    use ic_exports::stable_structures::VectorMemory;
=======
    use dfinity_stable_structures::memory_manager::MemoryId;
>>>>>>> ae735933

    use super::*;
    use crate::test_utils;

    #[test]
    fn set_new_chunk_index_test() {
        let mut key = Key::new(&42u64);
        let get_chunk_index = |key: &Key<_>| {
            let data_len = key.data.len();

            let chunk_index_bytes = &key.data[(data_len - CHUNK_INDEX_LEN)..];

            let chunk_index_arr = chunk_index_bytes
                .try_into()
                .expect("the slice is always CHUNK_INDEX_LEN length");

            ChunkIndex::from_be_bytes(chunk_index_arr)
        };

        assert_eq!(get_chunk_index(&key), 0);
        key.increase_chunk_index();
        assert_eq!(get_chunk_index(&key), 1);
        key.set_chunk_index(10);
        assert_eq!(get_chunk_index(&key), 10);
        key = key.with_max_chunk_index();
        assert_eq!(get_chunk_index(&key), u16::MAX);
    }

    #[test]
    fn insert_get_test() {
        let mut map = StableUnboundedMap::new(VectorMemory::default());
        assert!(map.is_empty());

        let long_str = test_utils::str_val(50000);
        let medium_str = test_utils::str_val(5000);
        let short_str = test_utils::str_val(50);

        map.insert(&0u32, &long_str);
        map.insert(&3u32, &medium_str);
        map.insert(&5u32, &short_str);

        assert_eq!(map.get(&0).as_ref(), Some(&long_str));
        assert_eq!(map.get(&3).as_ref(), Some(&medium_str));
        assert_eq!(map.get(&5).as_ref(), Some(&short_str));
    }

    #[test]
    fn insert_should_replace_previous_value() {
        let mut map = StableUnboundedMap::new(VectorMemory::default());
        assert!(map.is_empty());

        let long_str = test_utils::str_val(50000);
        let short_str = test_utils::str_val(50);

        assert!(map.insert(&0u32, &long_str).is_none());
        let prev = map.insert(&0u32, &short_str).unwrap();

        assert_eq!(&prev, &long_str);
        assert_eq!(map.get(&0).as_ref(), Some(&short_str));
    }

    #[test]
    fn remove_test() {
        let mut map = StableUnboundedMap::new(VectorMemory::default());

        let long_str = test_utils::str_val(50000);
        let medium_str = test_utils::str_val(5000);
        let short_str = test_utils::str_val(50);

        map.insert(&0u32, &long_str);
        map.insert(&3u32, &medium_str);
        map.insert(&5u32, &short_str);

        assert_eq!(map.remove(&3), Some(medium_str));

        assert_eq!(map.get(&0).as_ref(), Some(&long_str));
        assert_eq!(map.get(&5).as_ref(), Some(&short_str));
        assert_eq!(map.len(), 2);
    }

    #[test]
    fn iter_test() {
        let mut map = StableUnboundedMap::new(VectorMemory::default());

        let strs = [
            test_utils::str_val(50),
            test_utils::str_val(5000),
            test_utils::str_val(50000),
        ];

        for i in 0..100u32 {
            map.insert(&i, &strs[i as usize % strs.len()]);
        }

        assert!(map.iter().all(|(k, v)| v == strs[k as usize % strs.len()]))
    }

    #[test]
    fn upper_bound_test() {
        let mut map = StableUnboundedMap::new(VectorMemory::default());

        let strs = [
            test_utils::str_val(50),
            test_utils::str_val(5000),
            test_utils::str_val(50000),
        ];

        for i in 0..100u32 {
            map.insert(&i, &strs[i as usize % strs.len()]);
        }

        for i in 1..100u32 {
            let mut iter = map.iter_upper_bound(&i);
            assert_eq!(
                iter.next(),
                Some((i - 1, strs[(i - 1) as usize % strs.len()].clone()))
            );
        }

        let mut iter = map.iter_upper_bound(&0);
        assert_eq!(iter.next(), None);
    }

    #[test]
    fn unbounded_map_works() {
        let mut map = StableUnboundedMap::new(VectorMemory::default());
        assert!(map.is_empty());

        let long_str = test_utils::str_val(50000);
        let medium_str = test_utils::str_val(5000);
        let short_str = test_utils::str_val(50);

        map.insert(&0u32, &long_str);
        map.insert(&3u32, &medium_str);
        map.insert(&5u32, &short_str);
        assert_eq!(map.get(&0).as_ref(), Some(&long_str));
        assert_eq!(map.get(&3).as_ref(), Some(&medium_str));
        assert_eq!(map.get(&5).as_ref(), Some(&short_str));

        let entries: HashMap<_, _> = map.iter().collect();
        let expected = HashMap::from_iter([(0, long_str), (3, medium_str.clone()), (5, short_str)]);
        assert_eq!(entries, expected);

        assert_eq!(map.remove(&3), Some(medium_str));

        assert_eq!(map.len(), 2);
    }
}<|MERGE_RESOLUTION|>--- conflicted
+++ resolved
@@ -3,13 +3,7 @@
 use std::marker::PhantomData;
 use std::mem;
 
-<<<<<<< HEAD
-use ic_exports::stable_structures::{btreemap, BoundedStorable, Memory, StableBTreeMap, Storable};
-=======
-use dfinity_stable_structures::{
-    btreemap, memory_manager::MemoryId, BoundedStorable, StableBTreeMap, Storable,
-};
->>>>>>> ae735933
+use dfinity_stable_structures::{btreemap, BoundedStorable, Memory, StableBTreeMap, Storable};
 
 use crate::{structure::UnboundedMapStructure, SlicedStorable};
 
@@ -388,11 +382,7 @@
 mod tests {
     use std::collections::HashMap;
 
-<<<<<<< HEAD
-    use ic_exports::stable_structures::VectorMemory;
-=======
-    use dfinity_stable_structures::memory_manager::MemoryId;
->>>>>>> ae735933
+    use dfinity_stable_structures::VectorMemory;
 
     use super::*;
     use crate::test_utils;
