--- conflicted
+++ resolved
@@ -32,11 +32,7 @@
 edition.workspace = true
 
 [workspace.package]
-<<<<<<< HEAD
-version = "0.4.1"
-=======
-version = "0.5.0"
->>>>>>> 2a475a00
+version = "0.5.1"
 edition = "2021"
 
 [features]
