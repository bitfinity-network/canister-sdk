--- conflicted
+++ resolved
@@ -9,17 +9,12 @@
 # See more keys and their definitions at https://doc.rust-lang.org/cargo/reference/manifest.html
 
 [dependencies]
-<<<<<<< HEAD
 ic-cdk = "0.5.1"
-=======
-ic-cdk = "0.5"
 candid = "0.7"
->>>>>>> 3225780c
 canister_a = {path = "../canister_a"}
 ic-storage = {path = "../../../ic-storage"}
 ic-canister = {path = "../../ic-canister"}
 serde = "1.0"
-candid = "0.7.14"
 
 [dev-dependencies]
 tokio = {version = "1", features = ["rt", "macros"]}