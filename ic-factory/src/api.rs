use std::{cell::RefCell, rc::Rc};

use candid::{Nat, Principal};
use ic_canister::{generate_exports, query, update, AsyncReturn, Canister, PreUpdate};

use ic_helpers::management;
use ic_helpers::management::WasmModule;

use super::{error::FactoryError, FactoryState};

/// API methods that are added:
/// * get_checksum
/// * get_cycles
/// * top_up
/// * upgrade
/// * version
/// * length
/// * get_all
/// * get_icp_fee
/// * set_icp_fee
/// * get_icp_to
/// * set_icp_to
/// * get_controller
/// * set_controller
/// * refund_icp
pub trait FactoryCanister: Canister + Sized + PreUpdate {
    fn factory_state(&self) -> Rc<RefCell<FactoryState>> {
        use ic_storage::IcStorage;
        FactoryState::get()
    }

    /// Returns the checksum of a wasm module in hex representation.
    #[query(trait = true)]
    fn get_checksum<'a>(&'a self) -> String {
        self.factory_state().borrow().factory.checksum.to_string()
    }

    /// Returns the cycles balances.
    /// If principal == None then cycles balances of factory is returned,
    /// otherwise, cycles balances of `principal` is returned.
    /// If `principal` does not exists, `None` is returned.
    #[update(trait = true)]
    fn get_cycles<'a>(&'a self, principal: Option<Principal>) -> AsyncReturn<Option<Nat>> {
        let fut = async move {
            if let Some(principal) = principal {
                management::Canister::from(principal)
                    .status()
                    .await
                    .map(|status| status.cycles)
                    .ok()
            } else {
                Some(ic_cdk::api::canister_balance().into())
            }
        };
        Box::pin(fut)
    }

    /// Accepts cycles from other canister.
    /// Other ic-helpers can send cycles using `api::call::call_with_payment` method.
    /// Returns the actual amount of accepted cycles.
    #[update(trait = true)]
    fn top_up(&self) -> u64 {
        management::Canister::accept_cycles()
    }

    /// Upgrades canisters controller by the factory and returns a list of outdated canisters
    /// (in case an upgrade error occurs).
    fn upgrade<'a>(
        &'a mut self,
        canister_bytecode: Option<WasmModule>,
    ) -> AsyncReturn<Result<Vec<Principal>, FactoryError>> {
        // TODO: At the moment we do not do any security checks for this method, for even if there's
        // nothing to upgrade, it will just check all ic-helpers and do nothing else.
        // Later, we should add here (and in create_canister methods) a cycle check,
        // to make the caller to pay for the execution of this method.

        Box::pin(async move {
            let wasm = canister_bytecode.ok_or(FactoryError::CanisterWasmNotSet)?;
            let canisters = self.factory_state().borrow_mut().factory.canisters.clone();
            let curr_version = self.factory_state().borrow().factory.checksum.version;
            let mut outdated_canisters = vec![];

            for (key, canister) in canisters
                .into_iter()
                .filter(|(_, c)| c.version() == curr_version)
            {
                let upgrader = self
                    .factory_state()
                    .borrow_mut()
                    .factory
                    .upgrade(&canister, wasm.clone());
                if let Ok(upgraded) = upgrader.await {
                    self.factory_state()
                        .borrow_mut()
                        .factory
                        .register_upgraded(&key, upgraded)
                } else {
                    outdated_canisters.push(canister.identity())
                }
            }

            Ok(outdated_canisters)
        })
    }

    /// Returns the current version of canister.
    #[query(trait = true)]
    fn version(&self) -> &'static str {
        env!("CARGO_PKG_VERSION")
    }

    /// Returns the number of canisters created by the factory.
    #[query(trait = true)]
    fn length(&self) -> usize {
        self.factory_state().borrow().factory.canisters.len()
    }

    /// Returns a vector of all canisters created by the factory.
    #[query(trait = true)]
    fn get_all(&self) -> Vec<Principal> {
        self.factory_state().borrow().factory.all()
    }

    /// Returns the ICP fee amount for canister creation.
    #[query(trait = true)]
    fn get_icp_fee(&self) -> u64 {
        self.factory_state().borrow().icp_fee()
    }

    /// Sets the ICP fee amount for canister creation. This method can only be called
    /// by the factory controller.
    #[update(trait = true)]
    fn set_icp_fee(&self, e8s: u64) -> Result<(), FactoryError> {
        self.factory_state().borrow_mut().set_icp_fee(e8s)
    }

    /// Returns the principal that will receive the ICP fees.
    #[query(trait = true)]
    fn get_icp_to(&self) -> Principal {
        self.factory_state().borrow().icp_to()
    }

    /// Sets the principal that will receive the ICP fees. This method can only be called
    /// by the factory controller.
    #[update(trait = true)]
    fn set_icp_to(&self, to: Principal) -> ::std::result::Result<(), FactoryError> {
        self.factory_state().borrow_mut().set_icp_to(to)
    }

    /// Returns the ICPs transferred to the factory by the caller. This method returns all
    /// not used ICP minus transaction fee.
    #[update(trait = true)]
    fn refund_icp<'a>(&'a self) -> AsyncReturn<'a, Result<u64, FactoryError>> {
        use ic_helpers::ledger::{
            LedgerPrincipalExt, PrincipalId, Subaccount, DEFAULT_TRANSFER_FEE,
        };

        let ledger = self.factory_state().borrow().ledger_principal();
        Box::pin(async move {
            let caller = ic_kit::ic::caller();
            let balance = ledger
                .get_balance(
                    ic_kit::ic::id(),
                    Some(Subaccount::from(&PrincipalId(caller))),
                )
                .await
                .map_err(FactoryError::LedgerError)?;

            if balance < DEFAULT_TRANSFER_FEE.get_e8s() {
                // Nothing to refund
                return Ok(0);
            }

            LedgerPrincipalExt::transfer(
                &ledger,
                caller,
                balance,
                Some(Subaccount::from(&PrincipalId(caller))),
                None,
            )
            .await
            .map_err(FactoryError::LedgerError)
        })
    }

    /// Sets the factory controller principal.
    #[update(trait = true)]
    fn set_controller(&self, controller: Principal) -> Result<(), FactoryError> {
        self.factory_state().borrow_mut().set_controller(controller)
    }

    /// Returns the factory controller principal.
    #[query(trait = true)]
    fn get_controller(&self) -> Principal {
        self.factory_state().borrow().controller()
    }

    /// Returns the AccountIdentifier for the caller subaccount in the factory account.
    #[query(trait = true)]
    fn get_ledger_account_id(&self) -> String {
        use ic_helpers::ledger::{AccountIdentifier, PrincipalId, Subaccount};

        let factory_id = ic_kit::ic::id();
        let caller = ic_kit::ic::caller();
        let account = AccountIdentifier::new(
            PrincipalId(factory_id),
            Some(Subaccount::from(&PrincipalId(caller))),
        );

        account.to_hex()
    }

    // Important: This function *must* be defined to be the
    // last one in the trait because it depends on the order
    // of expansion of update/query(trait = true) methods.
    fn get_idl() -> ic_canister::Idl {
        ic_canister::generate_idl!()
    }
}

<<<<<<< HEAD
#[derive(Clone, Canister)]
pub struct FactoryExport {
    #[id]
    principal: Principal,
}

impl PreUpdate for FactoryExport {}

impl FactoryCanister for FactoryExport {
    fn get_canister_bytecode(&self) -> Option<Vec<u8>> {
        panic!("this implementation must not be used")
    }
}

generate_exports!(FactoryExport);
=======
generate_exports!(FactoryCanister);
>>>>>>> 20a06b0e
<|MERGE_RESOLUTION|>--- conflicted
+++ resolved
@@ -218,22 +218,4 @@
     }
 }
 
-<<<<<<< HEAD
-#[derive(Clone, Canister)]
-pub struct FactoryExport {
-    #[id]
-    principal: Principal,
-}
-
-impl PreUpdate for FactoryExport {}
-
-impl FactoryCanister for FactoryExport {
-    fn get_canister_bytecode(&self) -> Option<Vec<u8>> {
-        panic!("this implementation must not be used")
-    }
-}
-
-generate_exports!(FactoryExport);
-=======
-generate_exports!(FactoryCanister);
->>>>>>> 20a06b0e
+generate_exports!(FactoryCanister);